from flask import render_template, redirect, url_for, request
from flask_login import current_user, login_required


from .app import app, nlp, webdb
from ..backend.models.text_search import TextSearch

text_search = TextSearch(webdb, nlp)


@app.route('/')
def start_page():
    return redirect(url_for('main_page', lang="en"))


@app.route('/main_<lang>')
def main_page(lang):
    return render_template('home.html', main_lan=lang)


@app.route('/result_<lang>', methods=['POST', 'GET'])
def result(lang):
    if request.form['type'] == "By text":
        user_request = request.form["query"]
        '''
        query_string = ' '.join([t.text for t in query_info.tokens])
        if sents_info != []:
            ex_sent = sents_info[0]
            sentence_string = ''.join([t.text for t in ex_sent.tokens])
            print(sentence_string)
            print(sents_info[0].tokens)
        '''
    else:
        user_request = "вы ввели формулу"
    return redirect(url_for('result_page', lang=lang, query=user_request))


@app.route('/<query>_<lang>')
def result_page(query, lang, ):
    if current_user.is_authenticated:
        userid = current_user.id
    else:
        userid = None
    query_info, sents_info = text_search.search(query, userid)
    return render_template('result.html', main_lan=lang, query_info=query_info, sents_info=sents_info,
                           query=query, authorized=True)


<<<<<<< HEAD
@app.route('/favourites/', methods=['POST', 'GET'])
def remove_sent():
    user_request = request.get_json()
    #print(user_request['method'], user_request['id'])
    return "blurp"

@app.route('/help_<lang>')
def help_page(lang):
    # some func() to find POS tags
    poses = list()
    example_email = "corpus.mathematicon@gmail.com"
    example_tg_account = "@example"
    return render_template('help.html', main_lan=lang, POS_tags=poses, example_email=example_email,
                           example_tg_account=example_tg_account)
=======
>>>>>>> febb52b8
<|MERGE_RESOLUTION|>--- conflicted
+++ resolved
@@ -46,12 +46,6 @@
                            query=query, authorized=True)
 
 
-<<<<<<< HEAD
-@app.route('/favourites/', methods=['POST', 'GET'])
-def remove_sent():
-    user_request = request.get_json()
-    #print(user_request['method'], user_request['id'])
-    return "blurp"
 
 @app.route('/help_<lang>')
 def help_page(lang):
@@ -60,6 +54,4 @@
     example_email = "corpus.mathematicon@gmail.com"
     example_tg_account = "@example"
     return render_template('help.html', main_lan=lang, POS_tags=poses, example_email=example_email,
-                           example_tg_account=example_tg_account)
-=======
->>>>>>> febb52b8
+                           example_tg_account=example_tg_account)